"""
This module contains models for Beatmap objects.
"""
from __future__ import annotations

import datetime
from enum import Enum
from typing import Any
from typing import Optional

from pydantic import Field

from .gamemode import Gamemode
from .models import BaseModel


class BeatmapRankStatus(Enum):
    GRAVEYARD = (-2, "graveyard")
    WIP = (-1, "wip")
    PENDING = (0, "pending")
    RANKED = (1, "ranked")
    APPROVED = (2, "approved")
    QUALIFIED = (3, "qualified")
    LOVED = (4, "loved")

    def __init__(self, id: int, name_api: str) -> None:
        self.id: int = id
        self.name_api: str = name_api

    def __int__(self) -> int:
        return self.id

    def __str__(self) -> str:
        return self.name_api

    @classmethod
    def _missing_(cls, query: object) -> BeatmapRankStatus:
        if isinstance(query, int):
            for status in list(BeatmapRankStatus):
                if status.id == query:
                    return status
        elif isinstance(query, str):
            for status in list(BeatmapRankStatus):
                if status.name_api == query.lower():
                    return status
        raise ValueError(f"BeatmapRankStatus {query} does not exist.")


class BeatmapAvailability(BaseModel):
    more_information: Optional[str] = None
    download_disabled: Optional[bool] = None

    @classmethod
    def _from_api_v1(cls, data: Any) -> BeatmapAvailability:
        return cls.parse_obj({"download_disabled": data["download_unavailable"]})


class BeatmapNominations(BaseModel):
    current: Optional[int] = None
    required: Optional[int] = None


class BeatmapCovers(BaseModel):
    cover: str
    card: str
    list: str
    slimcover: str
    cover_2_x: Optional[str]
    card_2_x: Optional[str]
    list_2_x: Optional[str]
    slimcover_2_x: Optional[str]

    @classmethod
    def _from_api_v1(cls, data: Any) -> BeatmapCovers:
        base_url = "https://assets.ppy.sh/beatmaps/"
        return cls.parse_obj(
            {
                "cover": f"{base_url}{data['beatmapset_id']}/covers/cover.jpg",
                "card": f"{base_url}{data['beatmapset_id']}/covers/card.jpg",
                "list": f"{base_url}{data['beatmapset_id']}/covers/list.jpg",
                "slimcover": f"{base_url}{data['beatmapset_id']}/covers/slimcover.jpg",
                "cover_2_x": f"{base_url}{data['beatmapset_id']}/covers/cover@2x.jpg",
                "card_2_x": f"{base_url}{data['beatmapset_id']}/covers/card@2x.jpg",
                "list_2_x": f"{base_url}{data['beatmapset_id']}/covers/list@2x.jpg",
                "slimcover_2_x": f"{base_url}{data['beatmapset_id']}/covers/slimcover@2x.jpg",
            },
        )


class BeatmapHype(BaseModel):
    current: int
    required: int


class BeatmapFailtimes(BaseModel):
    exit: Optional[list[int]] = None
    fail: Optional[list[int]] = None


class BeatmapDifficultyAttributes(BaseModel):
    max_combo: int
    star_rating: float
    # osu standard
    aim_difficulty: Optional[float] = None
    approach_rate: Optional[float] = None  # osu catch + standard
    flashlight_difficulty: Optional[float] = None
    overall_difficulty: Optional[float] = None
    slider_factor: Optional[float] = None
    speed_difficulty: Optional[float] = None
    speed_note_count: Optional[float] = None
    # osu taiko
    stamina_difficulty: Optional[float] = None
    rhythm_difficulty: Optional[float] = None
    colour_difficulty: Optional[float] = None
    # osu mania
    great_hit_window: Optional[float] = None
    score_multiplier: Optional[float] = None


class Beatmap(BaseModel):
    id: int
    mode: Gamemode
    beatmapset_id: int
    difficulty_rating: float
    status: BeatmapRankStatus
    total_length: int
    user_id: int
    version: str
    accuracy: Optional[float] = None
    ar: Optional[float] = None
    bpm: Optional[float] = None
    convert: Optional[bool] = None
    count_circles: Optional[int] = None
    count_sliders: Optional[int] = None
    count_spinners: Optional[int] = None
    cs: Optional[float] = None
    deleted_at: Optional[datetime.datetime] = None
    drain: Optional[float] = None
    hit_length: Optional[int] = None
    is_scoreable: Optional[bool] = None
    last_updated: Optional[datetime.datetime] = None
    passcount: Optional[int] = None
<<<<<<< HEAD
    playcount: Optional[int] = Field(None, alias="play_count")
=======
    play_count: Optional[int] = Field(None, alias="playcount")
>>>>>>> a868e912
    url: Optional[str] = None
    checksum: Optional[str] = None
    max_combo: Optional[int] = None
    beatmapset: Optional[Beatmapset] = None
    failtimes: Optional[BeatmapFailtimes] = None

    @property
    def count_objects(self) -> int:
        """Total count of the objects.

        :raises ValueError: Raised if object counts are none
        :return: Sum of counts of all objects
        :rtype: int
        """
        if (
            self.count_circles is None
            or self.count_spinners is None
            or self.count_sliders is None
        ):
            raise ValueError("Beatmap contains no object count information.")
        return self.count_spinners + self.count_circles + self.count_sliders

    @classmethod
    def _from_api_v1(cls, data: Any) -> Beatmap:
        return cls.parse_obj(
            {
                "beatmapset_id": data["beatmapset_id"],
                "difficulty_rating": data["difficultyrating"],
                "id": data["beatmap_id"],
                "mode": int(data["mode"]),
                "status": int(data["approved"]),
                "total_length": data["total_length"],
                "hit_length": data["total_length"],
                "user_id": data["creator_id"],
                "version": data["version"],
                "accuracy": data["diff_overall"],
                "cs": data["diff_size"],
                "ar": data["diff_approach"],
                "drain": data["diff_drain"],
                "last_updated": data["last_update"],
                "bpm": data["bpm"],
                "checksum": data["file_md5"],
                "mode": int(data["mode"]),
                "playcount": data["playcount"],
                "passcount": data["passcount"],
                "count_circles": data["count_normal"],
                "count_sliders": data["count_slider"],
                "count_spinners": data["count_spinner"],
                "max_combo": data["max_combo"],
            },
        )


class Beatmapset(BaseModel):
    artist: str
    artist_unicode: str
    covers: BeatmapCovers
    creator: str
    favourite_count: int
    id: int
    play_count: int = Field(alias="playcount")
    preview_url: str
    source: str
    status: BeatmapRankStatus
    title: str
    title_unicode: str
    user_id: int
    video: bool
    nsfw: Optional[bool] = None
    hype: Optional[BeatmapHype] = None
    availability: Optional[BeatmapAvailability] = None
    bpm: Optional[float] = None
    can_be_hyped: Optional[bool] = None
    discussion_enabled: Optional[bool] = None
    discussion_locked: Optional[bool] = None
    is_scoreable: Optional[bool] = None
    last_updated: Optional[datetime.datetime] = None
    legacy_thread_url: Optional[str] = None
    nominations_summary: Optional[BeatmapNominations] = None
    ranked_date: Optional[datetime.datetime] = None
    storyboard: Optional[bool] = None
    submitted_date: Optional[datetime.datetime] = None
    tags: Optional[str] = None
    ratings: Optional[list[int]] = None
    has_favourited: Optional[bool] = None
    beatmaps: Optional[list[Beatmap]] = None

    @classmethod
    def _from_api_v1(cls, data: Any) -> Beatmapset:
        return cls.parse_obj(
            {
                "artist": data["artist"],
                "artist_unicode": data["artist"],
                "covers": BeatmapCovers._from_api_v1(data),
                "favourite_count": data["favourite_count"],
                "id": data["beatmapset_id"],
                "creator": data["creator"],
                "play_count": data["playcount"],
                "preview_url": f"https://b.ppy.sh/preview/{data['beatmapset_id']}.mp3",
                "source": data["source"],
                "status": int(data["approved"]),
                "title": data["title"],
                "title_unicode": data["title"],
                "user_id": data["creator_id"],
                "video": data["video"],
                "submitted_date": data["submit_date"],
                "ranked_date": data["approved_date"],
                "last_updated": data["last_update"],
                "tags": data["tags"],
                "storyboard": data["storyboard"],
                "availabiliy": BeatmapAvailability._from_api_v1(data),
                "beatmaps": [Beatmap._from_api_v1(data)],
            },
        )


Beatmap.update_forward_refs()<|MERGE_RESOLUTION|>--- conflicted
+++ resolved
@@ -140,11 +140,7 @@
     is_scoreable: Optional[bool] = None
     last_updated: Optional[datetime.datetime] = None
     passcount: Optional[int] = None
-<<<<<<< HEAD
-    playcount: Optional[int] = Field(None, alias="play_count")
-=======
     play_count: Optional[int] = Field(None, alias="playcount")
->>>>>>> a868e912
     url: Optional[str] = None
     checksum: Optional[str] = None
     max_combo: Optional[int] = None
