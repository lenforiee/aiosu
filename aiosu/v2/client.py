--- conflicted
+++ resolved
@@ -178,7 +178,6 @@
         beatmap_id: int,
     ) -> BeatmapDifficultyAttributes:
         url = f"{self.base_url}/beatmaps/{beatmap_id}/attributes"
-<<<<<<< HEAD
         params = {}
         if "mode" in kwargs:
             mode = Gamemode(kwargs.pop("mode"))
@@ -189,9 +188,6 @@
         if "type" in kwargs:
             params["type"] = kwargs.pop("type")
         async with self.__session.post(url, data=params) as resp:
-=======
-        async with self.__session.post(url) as resp:
->>>>>>> bb6dc380
             json = await resp.json()
             if resp.status != 200:
                 raise APIException(resp.status, json.get("error", ""))
